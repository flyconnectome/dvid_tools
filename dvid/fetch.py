# This code is part of dvid-tools (https://github.com/flyconnectome/dvid_tools)
# and is released under GNU GPL3

import getpass
import inspect
import os
import re
import requests
<<<<<<< HEAD
=======
import warnings
import urllib
>>>>>>> 14d84e21
import threading
import warnings

import numpy as np
import pandas as pd
import trimesh as tm

from concurrent.futures import ThreadPoolExecutor, as_completed
from scipy.spatial.distance import cdist
from tqdm import tqdm, trange

from . import decode
from . import mesh
from . import utils
from . import config

# See if navis is available
try:
    import navis
except ImportError:
    navis = None
except BaseException:
    raise

DVID_SESSIONS = {}
DEFAULT_APPNAME = "dvidtools"


__all__ = ['add_bookmarks', 'edit_annotation', 'get_adjacency', 'get_annotation',
           'get_assignment_status', 'get_available_rois',
           'get_body_position', 'get_body_profile', 'get_connections',
           'get_connectivity', 'get_labels_in_area', 'get_last_mod',
           'locs_to_ids', 'get_n_synapses', 'get_neuron', 'get_roi',
           'get_segmentation_info', 'get_skeletons', 'get_skeleton_mutation',
           'get_synapses', 'get_user_bookmarks', 'setup', 'snap_to_body',
           'get_ngmeshes', 'list_projects']


def dvid_session(appname=DEFAULT_APPNAME, user=None):
    """Return a default requests.Session() object.

    Automatically appends the 'u' and 'app' query string parameters to every
    request. The Session object is cached, so this function will return the same
    Session object if called again from the same thread with the same arguments.
    """
    # Technically, request sessions are not threadsafe,
    # so we keep one for each thread.
    thread_id = threading.current_thread().ident
    pid = os.getpid()

    # If user not explicitly provided
    if not user:
        # Get globally defined user or fall back to system user
        user = globals().get('user', getpass.getuser())

    try:
        s = DVID_SESSIONS[(appname, user, thread_id, pid)]
    except KeyError:
        s = requests.Session()
        s.params = {'u': user, 'app': appname}
        DVID_SESSIONS[(appname, user, thread_id, pid)] = s

    return s


def setup(server=None, node=None, user=None):
    """Set default server, node and/or user.

    Parameters
    ----------
    server :    str
                URL to the dvid server.
    node :      str
                UUID of the node to query.
    user :      str
                User name. Relevant for e.g. bookmarks.

    """
    for p, n in zip([server, node, user], ['server', 'node', 'user']):
        if not isinstance(p, type(None)):
            globals()[n] = p


def eval_param(server=None, node=None, user=None):
    """Parse parameters and fall back to globally defined values."""
    parsed = {}
    for p, n in zip([server, node, user], ['server', 'node', 'user']):
        if isinstance(p, type(None)):
            parsed[n] = globals().get(n, None)
        else:
            parsed[n] = p

    return [parsed[n] for n in ['server', 'node', 'user']]


def get_ngmeshes(x, fix=True, output='auto', on_error='warn',
                 max_threads=5, progress=True, server=None, node=None):
    """Fetch precomputed neuroglancer meshes for given body ID(s).

    Parameters
    ----------
    x :             int | str | list thereof
                    ID(s) of bodies for which to download meshes. Also
                    accepts pandas DataFrames if they have a body ID column.
    output :        "auto" | "navis" | "swc" | None
                    Determines the output of this function:
                     - auto = ``navis.MeshNeuron`` if navis is installed else
                       ``trimesh.Trimesh``
                     - navis = ``navis.MeshNeuron`` - raises error if ``navis``
                       not installed
                     - trimesh
    on_error :      "warn" | "skip" | "raise"
                    What to do if fetching a mesh throws an error. Typically
                    this is because there is no mesh for a given body ID
                    but it could also be a more general connection error.
    max_threads :   int
                    Max number of parallel queries to the dvid server.
    progress :      bool
                    Whether to show a progress bar or not.
    server :        str, optional
                    If not provided, will try reading from global.
    node :          str, optional
                    If not provided, will try reading from global.

    Returns
    -------
    mesh :          trimesh.Trimesh

    """
    if output == 'navis' and not navis:
        raise ImportError('Please install `navis`: pip3 install navis')

    if on_error not in ("warn", "skip", "raise"):
        raise ValueError('`on_error` must be either "warn", "skip" or "raise"')

    if max_threads < 1:
        raise ValueError('`max_threads` must be >= 1')

    if isinstance(x, pd.DataFrame):
        if 'bodyId' in x.columns:
            x = x['bodyId'].values
        elif 'bodyid' in x.columns:
            x = x['bodyid'].values
        else:
            raise ValueError('DataFrame must have "bodyId" column.')
    elif isinstance(x, int):
        x = [x]
    elif isinstance(x, str):
        x = [int(x)]

    # At this point we expect a list, set or array
    if not isinstance(x, (list, set, np.ndarray)):
        raise TypeError(f'Unexpected data type for body ID(s): "{type(x)}"')

    out = []
    with ThreadPoolExecutor(max_workers=max_threads) as executor:
        futures = {}
        for bid in x:
            f = executor.submit(__get_mesh,
                                bid,
                                output=output,
                                on_error=on_error,
                                server=server, node=node)
            futures[f] = bid

        with tqdm(desc='Fetching',
                  total=len(x),
                  leave=False,
                  disable=not progress) as pbar:
            for f in as_completed(futures):
                res = f.result()
                # Skip neurons that caused an error
                if res is not None:
                    out.append(res)
                pbar.update(1)

    if (output == 'auto' and navis) or (output == 'navis'):
        out = navis.NeuronList(out)

    return out


def __get_mesh(bodyid, output='auto', on_error='raise',
               check_mutation=False, server=None, node=None):
    """Load a single mesh."""
    bodyid = utils.parse_bid(bodyid)

    server, node, user = eval_param(server, node)

    url = utils.make_url(server, 'api/node', node, f'{config.segmentation}_meshes',
                         f'key/{bodyid}.ngmesh')
    r = dvid_session().get(url)

    try:
        r.raise_for_status()
    except BaseException:
        if on_error == 'raise':
            raise
        elif on_error == 'warn':
            warnings.warn(f'{bodyid}: {r.text.strip()}')
        return

    # Decode mesh
    m = decode.read_ngmesh(r.content)

    # Grab mutation ID (TODO)
    #url = utils.make_url(server, 'api/node/', node, f'{config.segmentation}_meshes_mutid',
    #                     f'key/{bodyid}.ngmesh')

    if (output == 'auto' and navis) or (output == 'navis'):
        n = navis.MeshNeuron(m, id=bodyid)
        return n

    return m


def get_skeletons(x, save_to=None, output='auto', on_error='warn',
                  check_mutation=False, max_threads=5, progress=True,
                  server=None, node=None):
    """Fetch skeleton for given body ID.

    Parameters
    ----------
    x :             int | str | list thereof
                    ID(s) of bodies for which to download skeletons. Also
                    accepts pandas DataFrames if they have a body ID column.
    save_to :       str | None, optional
                    If provided, will save raw SWC to file. If str must be file
                    or path.
    output :        "auto" | "navis" | "swc" | None
                    Determines the output of this function:
                     - auto = ``navis.TreeNeuron`` if navis is installed else
                       SWC table as ``pandas.DataFrame``
                     - navis = ``navis.TreeNeuron`` - raises error if ``navis``
                       not installed
                     - swc = SWC table as ``pandas.DataFrame``
                     - None = no direct output - really only relevant if you
                       want to only save the SWC to a file
    on_error :      "warn" | "skip" | "raise"
                    What to do if fetching a skeleton throws an error. Typically
                    this is because there is no skeleton for a given body ID
                    but it could also be a more general connection error.
    check_mutation : bool, optional
                    If True, will check if skeleton and body are still in-sync
                    using the mutation IDs. Will warn if mismatch found.
    max_threads :   int
                    Max number of parallel queries to the dvid server.
    progress :      bool
                    Whether to show a progress bar or not.
    server :        str, optional
                    If not provided, will try reading from global.
    node :          str, optional
                    If not provided, will try reading from global.

    Returns
    -------
    SWC :       pandas.DataFrame
                Only if ``save_to=None`` else ``True``.
    None
                If no skeleton found.

    Examples
    --------
    Fetch neuron as navis skeleton

    >>> dt.get_skeleton(485775679)

    Grab a neuron and save it directly to a file

    >>> dt.get_skeleton(485775679, save_to='~/Downloads/', output=None)

    """
    if output == 'navis' and not navis:
        raise ImportError('Please install `navis`: pip3 install navis')

    if on_error not in ("warn", "skip", "raise"):
        raise ValueError('`on_error` must be either "warn", "skip" or "raise"')

    if max_threads < 1:
        raise ValueError('`max_threads` must be >= 1')

    if isinstance(x, pd.DataFrame):
        if 'bodyId' in x.columns:
            x = x['bodyId'].values
        elif 'bodyid' in x.columns:
            x = x['bodyid'].values
        else:
            raise ValueError('DataFrame must have "bodyId" column.')
    elif isinstance(x, int):
        x = [x]
    elif isinstance(x, str):
        x = [int(x)]

    # At this point we expect a list, set or array
    if not isinstance(x, (list, set, np.ndarray)):
        raise TypeError(f'Unexpected data type for body ID(s): "{type(x)}"')

    if len(x) > 1:
        if save_to and not os.path.isdir(save_to):
            raise ValueError('"save_to" must be path when loading multiple'
                             'multiple skeletons')

    out = []
    with ThreadPoolExecutor(max_workers=max_threads) as executor:
        futures = {}
        for bid in x:
            f = executor.submit(__get_skeleton,
                                bid,
                                save_to=save_to,
                                output=output,
                                on_error=on_error,
                                check_mutation=check_mutation,
                                server=server, node=node)
            futures[f] = bid

        with tqdm(desc='Fetching',
                  total=len(x),
                  leave=False,
                  disable=not progress) as pbar:
            for f in as_completed(futures):
                res = f.result()
                pbar.update(1)
                if on_error == "skip" and res is None:
                    continue
                out.append(res)

    if (output == 'auto' and navis) or (output == 'navis'):
        out = navis.NeuronList(out)

    return out


def __get_skeleton(bodyid, save_to=None, output='auto', on_error='raise',
                   check_mutation=False, server=None, node=None):
    """Load a single skeleton."""
    bodyid = utils.parse_bid(bodyid)

    server, node, user = eval_param(server, node)

    r = dvid_session().get(urllib.parse.urljoin(server,
                                                'api/node/{}/{}_skeletons/key/{}_swc'.format(node,
                                                                           config.segmentation,
                                                                           bodyid)))

    try:
        r.raise_for_status()
    except BaseException:
        if on_error == 'raise':
            raise
        elif on_error == 'warn':
            warnings.warn(f'{bodyid}: {r.text.strip()}')
        return

    # Save raw SWC before making any changes
    if save_to:
        # Generate proper filename if necessary
        if os.path.isdir(save_to):
            save_raw_to = os.path.join(save_to, '{}.swc'.format(bodyid))
        else:
            # ... else assume it's a file
            save_raw_to = save_to

        with open(save_raw_to, 'w') as f:
            f.write(r.text)

    # Stop here is no further output required
    if not output:
        return

    # Parse SWC string
    swc, header = utils.parse_swc_str(r.text)
    swc.header = header

    if 'mutation id' in header:
        swc.mutation_id = int(re.search('"mutation id": (.*?)}', header).group(1))

    if check_mutation:
        if not getattr(swc, 'mutation_id', None):
            print('{} - Unable to check mutation: mutation ID not in '
                  'SWC header'.format(bodyid))
        else:
            body_mut = get_last_mod(bodyid,
                                    server=server,
                                    node=node).get('mutation id')
            if swc.mutation_id != body_mut:
                print("{}: mutation IDs of skeleton and mesh don't match. "
                      "The skeleton might not be up-to-date.".format(bodyid))

    if (output == 'auto' and navis) or (output == 'navis'):
        n = navis.TreeNeuron(swc, id=bodyid)
        n.header = header
        n.mutation_id = getattr(swc, 'mutation_id', None)
        return n

    return swc


def __old_get_skeleton(bodyid, save_to=None, xform=None, root=None, soma=None,
                       heal=False, check_mutation=True, server=None, node=None,
                       verbose=True, **kwargs):
    """Download skeleton as SWC file.

    Parameters
    ----------
    bodyid :        int | str
                    ID(s) of body for which to download skeleton.
    save_to :       str | None, optional
                    If provided, will save SWC to file. If str must be file or
                    path. Please note that using ``heal`` or ``reroot`` will
                    require the SWC table to be cleaned-up using
                    ``dvidtools.refurbish_table`` before saving to keep it in
                    line with SWC format. This will change node IDs!
    xform :         function, optional
                    If provided will run this function to transform coordinates
                    before saving/returning the SWC file. Function must accept
                    ``(N, 3)`` numpy array. Nodes that don't transform properly
                    will be removed and disconnected piece will be healed.
    soma :          array-like | function, optional
                    Use to label ("1") and reroot to soma node:
                      - array-like is interpreted as x/y/z position and will be
                        mapped to the closest node
                      - ``function`` must accept ``bodyid`` and return x/y/z
                        array-like
    root :          array-like | function, optional
                    Use to reroot the neuron to given node:
                      - array-like is interpreted as x/y/z position and will be
                        mapped to the closest node
                      - ``function`` must accept ``bodyid`` and return x/y/z
                        array-like
                    This will override ``soma``.
    heal :          bool, optional
                    If True, will heal fragmented neurons using
                    ``dvidtools.heal_skeleton``.
    check_mutation : bool, optional
                    If True, will check if skeleton and body are still in-sync
                    using the mutation IDs. Will warn if mismatch found.
    server :        str, optional
                    If not provided, will try reading from global.
    node :          str, optional
                    If not provided, will try reading from global.

    Returns
    -------
    SWC :       pandas.DataFrame
                Only if ``save_to=None`` else ``True``.
    None
                If no skeleton found.

    Examples
    --------
    Easy: grab a neuron and save it to a file

    >>> dt.get_skeleton(485775679, save_to='~/Downloads/')

    """
    if isinstance(bodyid, (list, np.ndarray)):
        if save_to and not os.path.isdir(save_to):
            raise ValueError('"save_to" must be path when loading multiple'
                             'multiple bodies')
        resp = {x: __old_get_skeleton(x,
                                save_to=save_to,
                                check_mutation=check_mutation,
                                verbose=verbose,
                                heal=heal,
                                soma=soma,
                                xform=xform,
                                server=server,
                                node=node,
                                **kwargs) for x in tqdm(bodyid,
                                                        desc='Loading')}
        # Give summary
        missing = [str(k) for k, v in resp.items() if isinstance(v, type(None))]
        print('{}/{} skeletons successfully downloaded.'.format(len(resp) - len(missing),
                                                                len(resp)))
        if missing:
            print('Missing skeletons for: {}'.format(','.join(missing)))

        if not save_to:
            return resp
        else:
            return

    bodyid = utils.parse_bid(bodyid)

    server, node, user = eval_param(server, node)

    r = dvid_session().get(urllib.parse.urljoin(server,
         'api/node/{}/{}_skeletons/key/{}_swc'.format(node,
                                                      config.segmentation,
                                                      bodyid)))

    if 'not found' in r.text:
        if verbose:
            print(r.text)
        return None

    # Save raw SWC before making any changes
    save_raw_to = kwargs.get('save_raw_to', False)
    if save_raw_to:
        # Generate proper filename if necessary
        if os.path.isdir(save_raw_to):
            save_raw_to = os.path.join(save_raw_to, '{}.swc'.format(bodyid))

        with open(save_raw_to, 'w') as f:
            f.write(r.text)

    # Parse SWC string
    df, header = utils.parse_swc_str(r.text)

    if 'mutation id' in header:
        df.mutation_id = int(re.search('"mutation id": (.*?)}', header).group(1))

    if check_mutation:
        if not getattr(df, 'mutation_id', None):
            print('{} - Unable to check mutation: mutation ID not in '
                  'SWC header'.format(bodyid))
        else:
            body_mut = get_last_mod(bodyid,
                                    server=server,
                                    node=node).get('mutation id')
            if df.mutation_id != body_mut:
                print("{}: mutation IDs of skeleton and mesh don't match. "
                      "The skeleton might not be up-to-date.".format(bodyid))

    # Heal first as this might change node IDs
    if heal:
        utils.heal_skeleton(df, inplace=True)

    # If soma is function, call it
    if callable(soma):
        soma = soma(bodyid)

    # If root is function, call it
    if callable(root):
        root = root(bodyid)

    # If we have a soma
    if isinstance(soma, (list, tuple, np.ndarray)):
        # Get soma node
        soma_node = utils._snap_to_skeleton(df, soma)

        # Set label
        df.loc[df.node_id == soma_node, 'label'] = 1

        # If root is not explicitly provided, reroot to soma
        if not isinstance(root, (list, tuple, np.ndarray)):
            root = soma

    # If we have a root
    if isinstance(root, (list, tuple, np.ndarray)):
        # Get soma node
        root_node = utils._snap_to_skeleton(df, root)

        # Reroot
        utils.reroot_skeleton(df, root_node, inplace=True)

    if callable(xform):
        # Add xform function to header for documentation
        header += '#x/y/z coordinates transformed by dvidtools using this:\n'
        header += '\n'.join(['#' + l for l in inspect.getsource(xform).split('\n') if l])

        # Transform coordinates
        df.iloc[:, 2:5] = xform(df.iloc[:, 2:5].values)

        # Check if any coordinates got messed up
        nans = df[np.any(df.iloc[:, 2:5].isnull(), axis=1)]
        if not nans.empty:
            if verbose:
                print('{} nodes did not xform - removing & stitching...'.format(nans.shape[0]))
            # Drop nans
            df.drop(nans.index, inplace=True)
            # Keep track of existing root (if any left)
            root = df.loc[df.parent_id < 0, 'node_id']
            root = root.values[0] if not root.empty else None
            # Set orphan nodes to roots
            df.loc[~df.parent_id.isin(df.node_id), 'parent_id'] = -1
            # Heal fragments
            utils.heal_skeleton(df, root=root, inplace=True)
    elif not isinstance(xform, type(None)):
        raise TypeError('"xform" must be a function, not "{}"'.format(type(xform)))

    if save_to:
        # Make sure table is still conform with SWC format
        if heal or not isinstance(root, type(None)):
            df = utils.refurbish_table(df)

        # Generate proper filename if necessary
        if os.path.isdir(save_to):
            save_to = os.path.join(save_to, '{}.swc'.format(bodyid))

        # Save SWC file
        utils.save_swc(df, filename=save_to, header=header)
        return True
    else:
        return df


def get_user_bookmarks(server=None, node=None, user=None,
                       return_dataframe=True):
    """Get user bookmarks.

    Parameters
    ----------
    server :            str, optional
                        If not provided, will try reading from global.
    node :              str, optional
                        If not provided, will try reading from global.
    user :              str, optional
                        If not provided, will try reading from global.
    return_dataframe :  bool, optional
                        If True, will return pandas.DataFrame. If False,
                        returns original json.

    Returns
    -------
    bookmarks : pandas.DataFrame or json

    """
    server, node, user = eval_param(server, node, user)

    r = dvid_session().get(urllib.parse.urljoin(server,
         'api/node/{}/bookmark_annotations/tag/user:{}'.format(node,
                                                      user)))

    if return_dataframe:
        data = r.json()
        for d in data:
            d.update(d.pop('Prop'))
        return pd.DataFrame.from_records(data)
    else:
        return r.json()


def add_bookmarks(data, verify=True, server=None, node=None):
    """Add or edit user bookmarks.

    Please note that you will have to restart neutu to see the changes to
    your user bookmarks.

    Parameters
    ----------
    data :      list of dicts
                Must be list of dicts. See example::

                    [{'Pos': [21344, 21048, 22824],
                      'Kind': 'Note',
                      'Tags': ['user:schlegelp'],
                      'Prop': {'body ID': '1671952694',
                               'comment': 'mALT',
                               'custom': '1',
                               'status': '',
                               'time': '',
                               'type': 'Other',
                               'user': 'schlegelp'}},
                     ... ]

    verify :    bool, optional
                If True, will sanity check ``data`` against above example.
                Do not skip unless you know exactly what you're doing!
    server :    str, optional
                If not provided, will try reading from global.
    node :      str, optional
                If not provided, will try reading from global.

    Returns
    -------
    Nothing

    """
    server, node, user = eval_param(server, node)

    # Sanity check data
    if not isinstance(data, list):
        raise TypeError('Data must be list of dicts. '
                        'See help(dvidtools.add_bookmarks)')

    if verify:
        required = {'Pos': list, 'Kind': str, 'Tags': [str],
                    'Prop': {'body ID': str, 'comment': str, 'custom': str,
                             'status': str, 'time': str, 'type': str,
                             'user': str}}

        utils.verify_payload(data, required=required, required_only=True)

    r = dvid_session().post(urllib.parse.urljoin(server,
         'api/node/{}/bookmark_annotations/elements'.format(node)),
         json=data)

    r.raise_for_status()

    return


def get_annotation(bodyid, server=None, node=None, verbose=True):
    """Fetch annotations for given body.

    Parameters
    ----------
    bodyid :    int | str
                ID of body for which to get annotations..
    server :    str, optional
                If not provided, will try reading from global.
    node :      str, optional
                If not provided, will try reading from global.
    verbose :   bool, optional
                If True, will print error if no annotation for body found.

    Returns
    -------
    annotations :   dict

    """
    server, node, user = eval_param(server, node)

    r = dvid_session().get(urllib.parse.urljoin(server,
         'api/node/{}/{}_annotations/key/{}'.format(node,
                                                    config.body_labels,
                                                    bodyid)))

    try:
        return r.json()
    except BaseException:
        if verbose:
            print(r.text)
        return {}


def edit_annotation(bodyid, annotation, server=None, node=None, verbose=True):
    """Edit annotations for given body.

    Parameters
    ----------
    bodyid :        int | str
                    ID of body for which to edit annotations.
    annotation :    dict
                    Dictionary of new annotations. Possible fields are::

                        {
                         "status": str,
                         "comment": str,
                         "body ID": int,
                         "name": str,
                         "class": str,
                         "user": str,
                         "naming user": str
                        }

                    Fields other than the above will be ignored!

    server :        str, optional
                    If not provided, will try reading from global.
    node :          str, optional
                    If not provided, will try reading from global.
    verbose :       bool, optional
                    If True, will warn if entirely new annotations are added
                    (as opposed to just updating existing annotations)

    Returns
    -------
    None

    Examples
    --------
    >>> # Get annotations for given body
    >>> an = dvidtools.get_annotation('1700937093')
    >>> # Edit field
    >>> an['name'] = 'New Name'
    >>> # Update annotation
    >>> dvidtools.edit_annotation('1700937093', an)

    """
    if not isinstance(annotation, dict):
        raise TypeError('Annotation must be dictionary, not "{}"'.format(type(annotation)))

    server, node, user = eval_param(server, node)

    bodyid = utils.parse_bid(bodyid)

    # Get existing annotations
    old_an = get_annotation(bodyid, server=server, node=node, verbose=False)

    # Raise non-standard payload
    new_an = [k for k in annotation if k not in old_an]
    if new_an and verbose:
        warnings.warn('Adding new annotation(s) to {}: {}'.format(bodyid,
                                                                  ', '.join(new_an)))

    # Update annotations
    old_an.update(annotation)

    r = dvid_session().post(urllib.parse.urljoin(server,
            'api/node/{}/{}_annotations/key/{}'.format(node,
                                                       config.body_labels,
                                                       bodyid)),
            json=old_an)

    # Check if it worked
    r.raise_for_status()

    return None


def __old_get_body_id(pos, server=None, node=None):
    """Get body ID at given position.

    Parameters
    ----------
    pos :       iterable
                [x, y, z] position to query.
    server :    str, optional
                If not provided, will try reading from global.
    node :      str, optional
                If not provided, will try reading from global.

    Returns
    -------
    body_id :   str

    """
    server, node, user = eval_param(server, node)

    r = dvid_session().get(urllib.parse.urljoin(server,
                           'api/node/{}/{}/label/{}_{}_{}'.format(node,
                                                                  config.segmentation,
                                                                  pos[0], pos[1],
                                                                  pos[2])))

    return r.json()['Label']


def locs_to_ids(pos, chunk_size=10e3, progress=True, server=None, node=None):
    """Get body IDs at given positions.

    Parameters
    ----------
    pos :           iterable
                    [[x1, y1, z1], [x2, y2, z2], ..] positions in voxel space.
                    Must be integers!
    chunk_size :    int, optional
                    Splits query into chunks of a given size to reduce strain on
                    server.
    progress :      bool
                    If True, show progress bar.
    server :        str, optional
                    If not provided, will try reading from global.
    node :          str, optional
                    If not provided, will try reading from global.

    Returns
    -------
    body_ids :      list

    """
    server, node, user = eval_param(server, node)

    pos = np.asarray(pos)

    if pos.ndim == 1:
        pos.reshape(1, 3)

    if pos.ndim != 2 or pos.shape[1] != 3:
        raise ValueError('Expected (N, 3) array of positions, got {}')

    # Make sure we are working on integers
    pos = pos.astype(int)

    data = []
    for ix in trange(0, len(pos), int(chunk_size),
                     disable=not progress,
                     desc='Querying positions'):
        chunk = pos[ix: ix + int(chunk_size)]

        r = dvid_session().get(urllib.parse.urljoin(server,
                               "api/node/{}/{}/labels".format(node,
                                                              config.segmentation)),
                               json=chunk.tolist())

        r.raise_for_status()

        data += r.json()

    return data


def get_body_position(bodyid, server=None, node=None):
    """Get a single position for given body ID.

    This will (like neutu) use the skeleton. If body has no skeleton, will
    use mesh as fallback.

    Parameters
    ----------
    bodyid :    body ID
                Body for which to find a position.
    server :    str, optional
                If not provided, will try reading from global.
    node :      str, optional
                If not provided, will try reading from global.

    Returns
    -------
    (x, y, z)

    """
    bodyid = utils.parse_bid(bodyid)

    s = get_skeletons(bodyid, server=server, node=node, verbose=False)

    if isinstance(s, pd.DataFrame) and not s.empty:
        # Return the root (more likely to be actually within the mesh?)
        return s.loc[0, ['x', 'y', 'z']].values
    else:
        # First get voxels of the coarse neuron
        voxels = get_neuron(bodyid, scale='coarse', ret_type='INDEX',
                            server=server, node=node)

        # Erode surface voxels to make sure we get a central position
        while True:
            eroded = mesh.remove_surface_voxels(voxels)

            # Stop before no more voxels left
            if eroded.size == 0:
                break

            voxels = eroded

        # Now query the more precise mesh for this coarse voxel
        # Pick a random voxel
        v = voxels[0] * 64
        # Generate a bounding bbox
        bbox = np.vstack([v, v]).T
        bbox[:, 1] += 63

        voxels = get_neuron(bodyid, scale=0, ret_type='INDEX',
                            bbox=bbox.ravel(),
                            server=server, node=node)

        # Erode surface voxels again to make sure we get a central position
        while True:
            eroded = mesh.remove_surface_voxels(voxels)

            # Stop before no more voxels left
            if eroded.size == 0:
                break

            voxels = eroded

        return voxels[0]


def get_body_profile(bodyid, server=None, node=None):
    """Get body profile (N voxels, N blocks, bounding box).

    Parameters
    ----------
    bodid :     str | int
                Body id.
    server :    str, optional
                If not provided, will try reading from global.
    node :      str, optional
                If not provided, will try reading from global.

    Returns
    -------
    profile :   dict

    """
    server, node, user = eval_param(server, node)

    bodyid = utils.parse_bid(bodyid)

    r = dvid_session().get(urllib.parse.urljoin(server,
                           "api/node/{}/{}/sparsevol-size/{}".format(node,
                                                                     config.segmentation,
                                                                     bodyid)))
    r.raise_for_status()

    return r.json()


def get_assignment_status(pos, window=None, bodyid=None, server=None, node=None):
    """Return assignment status at given position.

    Checking/unchecking assigments leaves invisible "bookmarks" at the given
    position. These can be queried using this endpoint.

    Parameters
    ----------
    pos :       tuple
                X/Y/Z Coordinates to query.
    window :    array-like | None, optional
                If provided, will return assigments in bounding box with
                ``pos`` in the center and ``window`` as size in x/y/z.
    bodyid :    int | list, optional
                If provided, will only return assignments that are within the
                given body ID(s). Only relevant if ``window!=None``.
    server :    str, optional
                If not provided, will try reading from global.
    node :      str, optional
                If not provided, will try reading from global.

    Returns
    -------
    dict
                E.g. ``{'checked': True}`` if assignment(s) were found at
                given position/in given bounding box.
    None
                If no assigments found.
    list
                If ``window!=None`` will return a list of of dicts.

    """
    server, node, user = eval_param(server, node)

    if isinstance(window, (list, np.ndarray, tuple)):
        pos = pos if isinstance(pos, np.ndarray) else np.array(pos)
        pos = pos.astype(int)
        window = window if isinstance(window, np.ndarray) else np.array(window)

        r = dvid_session().get(urllib.parse.urljoin(server,
                               'api/node/{}/bookmarks/keyrange/'
                               '{}_{}_{}/{}_{}_{}'.format(node,
                                                          int(pos[0]-window[0]/2),
                                                          int(pos[1]-window[1]/2),
                                                          int(pos[2]-window[2]/2),
                                                          int(pos[0]+window[0]/2),
                                                          int(pos[1]+window[1]/2),
                                                          int(pos[2]+window[2]/2),)))
        r.raise_for_status()

        # Above query returns coordinates that are in lexicographically
        # between key1 and key2 -> we have to filter for those inside the
        # bounding box ourselves
        coords = np.array([c.split('_') for c in r.json()]).astype(int)

        # If provided, make sure all coordinates in window are from given
        # body ID(s)
        if not isinstance(bodyid, type(None)):
            if not isinstance(bodyid, (list, np.ndarray)):
                bodyid = [bodyid]

            bids = np.array(locs_to_ids(coords,
                                        server=server,
                                        node=node
                                        ))

            coords = coords[np.in1d(bids, bodyid)]

        if coords.size == 0:
            return []

        coords = coords[(coords > (pos - window / 2)).all(axis=1)]
        coords = coords[(coords < (pos + window / 2)).all(axis=1)]

        return [get_assignment_status(c,
                                      window=None,
                                      bodyid=bodyid,
                                      server=server,
                                      node=node) for c in coords]
    r = dvid_session().get(urllib.parse.urljoin(server,
                           'api/node/{}/bookmarks/key/{}_{}_{}'.format(node,
                                                                        int(pos[0]),
                                                                        int(pos[1]),
                                                                        int(pos[2]))))

    # Will raise if key not found -> so just don't
    # r.raise_for_status()

    return r.json() if r.text and 'not found' not in r.text else None


def get_labels_in_area(offset, size, server=None, node=None):
    """Get labels (todo, to split, etc.) in given bounding box.

    Parameters
    ----------
    offset :    iterable
                [x, y, z] position of top left corner of area.
    size :      iterable
                [x, y, z] dimensions of area.
    server :    str, optional
                If not provided, will try reading from global.
    node :      str, optional
                If not provided, will try reading from global.

    Returns
    -------
    todo tags : pandas.DataFrame

    """
    server, node, user = eval_param(server, node)

    r = dvid_session().get(urllib.parse.urljoin(server,
                           'api/node/{}/{}_todo/elements/'
                           '{}_{}_{}/{}_{}_{}'.format(node,
                                                      config.segmentation,
                                                      int(size[0]),
                                                      int(size[1]),
                                                      int(size[2]),
                                                      int(offset[0]),
                                                      int(offset[1]),
                                                      int(offset[2]))))

    r.raise_for_status()

    j = r.json()

    if j:
        return pd.DataFrame.from_records(r.json())
    else:
        return None


def get_available_rois(server=None, node=None, step_size=2):
    """Get a list of all available ROIs in given node.

    Parameters
    ----------
    server :        str, optional
                    If not provided, will try reading from global.
    node :          str, optional
                    If not provided, will try reading from global.

    Returns
    -------
    list

    """
    server, node, user = eval_param(server, node)

    r = dvid_session().get(urllib.parse.urljoin(server,
                           'api/node/{}/rois/keys'.format(node)))

    r.raise_for_status()

    return r.json()


def get_roi(roi, step_size=2, form='MESH', voxel_size=(32, 32, 32),
            save_to=None, server=None, node=None):
    """Get ROI as either mesh, voxels or ``.obj`` file.

    Uses marching cube algorithm to extract surface model of ROI voxels. The
    ``.obj`` files are precomputed on the server.

    Important
    ---------
    Please note that some ROIs exist only as voxels or as ``.obj``. In that
    case function will raise "Bad Request" HttpError.

    Parameters
    ----------
    roi :           str
                    Name of ROI.
    form :          "MESH" | "OBJ" | "VOXELS" | "BLOCK", optional
                    Returned format - see ``Returns``.
    voxel_size :    iterable
                    (3, ) iterable of voxel sizes. Only relevant for
                    ``form="MESH"``.
    step_size :     int, optional
                    Step size for marching cube algorithm. Only relevant for
                    ``form="MESH"``. Smaller values = higher resolution but
                    slower.
    save_to :       filename
    server :        str, optional
                    If not provided, will try reading from global.
    node :          str, optional
                    If not provided, will try reading from global.

    Returns
    -------
    vertices, faces :   numpy arrays
                        If ``format=='MESH'``. Coordinates in nm.
    voxels :            numpy array
                        If ``format=='VOXELS'``.
    blocks :            numpy array
                        If ``format=='BLOCKS'``. Encode blocks of voxels as
                        4 coordinates: ``[z, y, x_start, x_end]``
    OBJ :               str
                        ``.obj`` string. Only if ``save_to=None``.

    """
    server, node, user = eval_param(server, node)

    if form.upper() in ['MESH', 'VOXELS', 'BLOCKS']:
        r = dvid_session().get(urllib.parse.urljoin(server, 'api/node/{}/{}/roi'.format(node, roi)))

        r.raise_for_status()

        # The data returned are block coordinates: [z, y, x_start, x_end]
        blocks = np.array(r.json())

        if form.upper() == 'BLOCKS':
            return blocks
        elif form.upper() == 'VOXELS':
            return mesh._blocks_to_voxels(blocks)

        verts, faces = mesh.mesh_from_voxels(blocks,
                                             v_size=voxel_size,
                                             step_size=step_size)
        return verts, faces
    elif form.upper() == 'OBJ':
        # Get the key for this roi
        r = dvid_session().get(urllib.parse.urljoin(server, 'api/node/{}/rois/key/{}'.format(node, roi)))
        r.raise_for_status()
        key = r.json()['->']['key']

        # Get the obj string
        r = dvid_session().get(urllib.parse.urljoin(server, 'api/node/{}/roi_data/key/{}'.format(node, key)))
        r.raise_for_status()

        if save_to:
            with open(save_to, 'w') as f:
                f.write(r.text)
            return

        # The data returned is in .obj format
        return r.text
    else:
        raise ValueError('Unknown return format "{}"'.format(form))


def get_neuron(bodyid, scale='COARSE', step_size=2, save_to=None,
               ret_type='MESH', bbox=None, server=None, node=None):
    """Get neuron as mesh.

    Parameters
    ----------
    bodyid :    int | str
                ID of body for which to download mesh.
    scale :     int | "COARSE", optional
                Resolution of sparse volume starting with 0 where each level
                beyond 0 has 1/2 resolution of previous level. "COARSE" will
                return the volume in block coordinates.
    step_size : int, optional
                Step size for marching cube algorithm.
                Higher values = faster but coarser.
    save_to :   str | None, optional
                If provided, will not convert to verts and faces but instead
                save as response from server as binary file.
    ret_type :  "MESH" | "COORDS" | "INDEX", optional
                If "MESH" will return vertices and faces. If "COORDS" will
                return voxel coordinates. "INDEX" returns voxel indices.
    bbox :      list | None, optional
                Bounding box to which to restrict the query to.
                Format: ``[x_min, x_max, y_min, y_max, z_min, z_max]``.
    server :    str, optional
                If not provided, will try reading from global.
    node :      str, optional
                If not provided, will try reading from global.

    Returns
    -------
    verts :     np.array
                Vertex coordinates in nm.
    faces :     np.array

    """
    if ret_type.upper() not in ['MESH', 'COORDS', 'INDEX']:
        raise ValueError('"ret_type" must be "MESH", "COORDS" or "INDEX"')

    server, node, user = eval_param(server, node)

    bodyid = utils.parse_bid(bodyid)

    # Get voxel sizes based on scale
    info = get_segmentation_info(server, node)['Extended']

    vsize = {'COARSE': info['BlockSize']}
    vsize.update({i: np.array(info['VoxelSize']) * 2**i for i in range(info['MaxDownresLevel'])})

    if isinstance(scale, int) and scale > info['MaxDownresLevel']:
        raise ValueError('Scale greater than MaxDownresLevel')
    elif isinstance(scale, str):
        scale = scale.upper()

    if not isinstance(bbox, type(None)):
        url = urllib.parse.urljoin(server, 'api/node/{}/{}/sparsevol/{}'.format(node,
                                                                                config.segmentation, bodyid))
        url += '?minx={}&maxx={}&miny={}&maxy={}&minz={}&maxz={}'.format(int(bbox[0]),
                                                                         int(bbox[1]),
                                                                         int(bbox[2]),
                                                                         int(bbox[3]),
                                                                         int(bbox[4]),
                                                                         int(bbox[5]))
    elif scale == 'COARSE':
        url = urllib.parse.urljoin(server, 'api/node/{}/{}/sparsevol-coarse/{}'.format(node,
                                                             config.segmentation,
                                                             bodyid))
    elif isinstance(scale, (int, np.number)):
        url = urllib.parse.urljoin(server, 'api/node/{}/{}/sparsevol/{}?scale={}'.format(node,
                                                               config.segmentation,
                                                               bodyid, scale))
    else:
        raise TypeError('scale must be "COARSE" or integer, not "{}"'.format(scale))

    r = dvid_session().get(url)
    r.raise_for_status()

    b = r.content

    if save_to:
        with open(save_to, 'wb') as f:
            f.write(b)
        return

    # Decode binary format
    header, voxels = decode.decode_sparsevol(b, format='rles')

    if ret_type.upper() == 'INDEX':
        return voxels
    elif ret_type.upper() == 'COORDS':
        return voxels * vsize[scale]

    verts, faces = mesh.mesh_from_voxels(voxels,
                                         v_size=vsize[scale],
                                         step_size=step_size)

    return verts, faces


def get_segmentation_info(server=None, node=None):
    """Return segmentation info as dictionary.

    Parameters
    ----------
    server :    str, optional
                If not provided, will try reading from global.
    node :      str, optional
                If not provided, will try reading from global.

    """
    server, node, user = eval_param(server, node)

    r = dvid_session().get(urllib.parse.urljoin(server, 'api/node/{}/{}/info'.format(node, config.segmentation)))

    return r.json()


def get_n_synapses(bodyid, server=None, node=None):
    """Return number of pre- and postsynapses associated with given body.

    Parameters
    ----------
    bodyid :    int | str
                ID of body for which to get number of synapses.
    server :    str, optional
                If not provided, will try reading from global.
    node :      str, optional
                If not provided, will try reading from global.

    Returns
    -------
    dict
                ``{'PreSyn': int, 'PostSyn': int}``

    """
    server, node, user = eval_param(server, node)

    bodyid = utils.parse_bid(bodyid)

    if isinstance(bodyid, (list, np.ndarray)):
        syn = {b: get_n_synapses(b, server, node) for b in bodyid}
        return pd.DataFrame.from_records(syn).T

    r = dvid_session().get(urllib.parse.urljoin(server, 'api/node/{}/{}_labelsz/count/{}/PreSyn'.format(node,
                                                                        config.synapses,
                                                                        bodyid)))
    r.raise_for_status()
    pre = r.json()

    r = dvid_session().get(urllib.parse.urljoin(server, 'api/node/{}/{}_labelsz/count/{}/PostSyn'.format(node,
                                                                         config.synapses,
                                                                         bodyid)))
    r.raise_for_status()
    post = r.json()

    return {'pre': pre.get('PreSyn', None), 'post': post.get('PostSyn', None)}


def get_synapses(bodyid, pos_filter=None, with_details=False, server=None, node=None):
    """Return table of pre- and postsynapses associated with given body.

    Parameters
    ----------
    bodyid :        int | str
                    ID of body for which to get synapses.
    pos_filter :    function, optional
                    Function to filter synapses by position. Must accept
                    numpy array (N, 3) and return array of [True, False, ...]
    with_details :  bool, optional
                    If True, will include more detailed information about
                    connector links.
    server :        str, optional
                    If not provided, will try reading from global.
    node :          str, optional
                    If not provided, will try reading from global.

    Returns
    -------
    pandas.DataFrame

    Examples
    --------
    Get synapses only in the LH (requires navis)
    >>> import navis
    >>> lh = navis.Volume(*dvidtools.get_roi('LH'))
    >>> lh_syn = dvidtools.get_synapses(329566174,
    ...                                 pos_filter=lambda x: navis.in_volume(x, lh))

    """
    if isinstance(bodyid, (list, np.ndarray)):
        tables = [get_synapses(b, pos_filter, server, node) for b in tqdm(bodyid,
                                                              desc='Fetching')]
        for b, tbl in zip(bodyid, tables):
            tbl['bodyid'] = b
        return pd.concat(tables, axis=0)

    server, node, user = eval_param(server, node)

    bodyid = utils.parse_bid(bodyid)

    r = dvid_session().get(urllib.parse.urljoin(server, 'api/node/{}/{}/label/{}?relationships={}'.format(node,
                                                                config.synapses, bodyid, str(with_details).lower())))

    syn = r.json()

    if pos_filter:
        # Get filter
        filtered = pos_filter(np.array([s['Pos'] for s in syn]))

        if not any(filtered):
            raise ValueError('No synapses left after filtering.')

        syn = np.array(syn)[filtered]

    return pd.DataFrame.from_records(syn)


def get_connections(source, target, pos_filter=None, server=None, node=None):
    """Return list of connections between source(s) and target(s).

    Parameters
    ----------
    source :            int | str
                        Body ID(s) of sources.
    target :            int | str
                        Body ID(s) of targets.
    pos_filter :        function, optional
                        Function to filter synapses by position. Must accept
                        numpy array (N, 3) and return array of [True, False, ...]
    server :            str, optional
                        If not provided, will try reading from global.
    node :              str, optional
                        If not provided, will try reading from global.

    Returns
    -------
    pandas.DataFrame
                DataFrame containing "bodyid_pre", "tbar_position",
                "tbar_confidence", "psd_position", "bodyid_post".

    """
    if not isinstance(source, (list, np.ndarray)):
        source = [source]

    if not isinstance(target, (list, np.ndarray)):
        target = [target]

    server, node, user = eval_param(server, node)

    if len(source) <= len(target):
        to_query = source
        query_rel = 'PreSyn'
    else:
        to_query = target
        query_rel = 'PostSyn'

    cn_data = []
    for q in to_query:
        r = dvid_session().get(urllib.parse.urljoin(server, 'api/node/{}/{}/label/{}?relationships=true'.format(node, config.synapses, q)))

        # Raise
        r.raise_for_status()

        # Extract synapses
        syn = r.json()

        if not syn:
            continue

        # Find arbitrary properties
        props = list(set([k for s in syn for k in s['Prop'].keys()]))

        # Collect downstream connections
        this_cn = [[s['Pos'], r['To']] + [s['Prop'].get(p, None) for p in props]
                   for s in syn if s['Kind'] == query_rel and s['Rels'] for r in s['Rels']]

        df = pd.DataFrame(this_cn)

        # Add columns
        if query_rel == 'PreSyn':
            df.columns = ['tbar_position', 'psd_position'] + props
            # If we queried sources, we now the identity of presynaptic neuron
            df['bodyid_pre'] = q
        else:
            df.columns = ['psd_position', 'tbar_position'] + props

        cn_data.append(df)

    cn_data = pd.concat(cn_data, axis=0, sort=True)

    if pos_filter:
        # Get filter
        filtered = pos_filter(np.vstack(cn_data.tbar_position.values))

        if not any(filtered):
            raise ValueError('No synapses left after filtering.')

        # Filter synapses
        cn_data = cn_data.loc[filtered, :]

    # Add body positions
    if 'bodyid_pre' not in cn_data.columns:
        # Get positions of PSDs
        pos = np.vstack(cn_data.tbar_position.values)

        # Get postsynaptic body IDs
        bodies = locs_to_ids(pos, server=server, node=node)
        cn_data['bodyid_pre'] = bodies

        # Filter to sources of interest
        cn_data = cn_data[cn_data.bodyid_pre.isin(source)]

    if 'bodyid_post' not in cn_data.columns:
        # Get positions of PSDs
        pos = np.vstack(cn_data.psd_position.values)

        # Get presynaptic body IDs
        bodies = locs_to_ids(pos, server=server, node=node)
        cn_data['bodyid_post'] = bodies

        # Filter to targets of interest
        cn_data = cn_data[cn_data.bodyid_post.isin(target)]

    return cn_data


def get_connectivity(bodyid, pos_filter=None, ignore_autapses=True,
                     server=None, node=None):
    """Return connectivity table for given body.

    Parameters
    ----------
    bodyid :            int | str
                        ID of body for which to get connectivity.
    pos_filter :        function, optional
                        Function to filter synapses by position. Must accept
                        numpy array (N, 3) and return array of [True, False, ...]
    ignore_autapses :   bool, optional
                        If True, will ignore autapses.
    server :            str, optional
                        If not provided, will try reading from global.
    node :              str, optional
                        If not provided, will try reading from global.

    Returns
    -------
    pandas.DataFrame

    """
    if isinstance(bodyid, (list, np.ndarray)):
        bodyid = np.array(bodyid).astype(str)

        cn = [get_connectivity(b, pos_filter=pos_filter,
                               ignore_autapses=ignore_autapses,
                               server=server, node=node) for b in tqdm(bodyid)]

        # Concatenate the DataFrames
        conc = []
        for r in ['upstream', 'downstream']:
            this_r = [d[d.relation == r].set_index('bodyid').drop('relation', axis=1) for d in cn]
            this_r = pd.concat(this_r, axis=1)
            this_r.columns = bodyid
            this_r['relation'] = r
            this_r = this_r[np.append('relation', bodyid)]
            conc.append(this_r.reset_index(drop=False))

        cn = pd.concat(conc, axis=0).reset_index(drop=True)
        cn = cn.fillna(0)
        cn['total'] = cn[bodyid].sum(axis=1)
        return cn.sort_values(['relation', 'total'], ascending=False).reset_index(drop=True)

    server, node, user = eval_param(server, node)

    bodyid = utils.parse_bid(bodyid)

    # Get synapses
    r = dvid_session().get(urllib.parse.urljoin(server, 'api/node/{}/{}/label/{}?relationships=true'.format(node, config.synapses, bodyid)))

    # Raise
    r.raise_for_status()

    syn = r.json()

    if pos_filter:
        # Get filter
        filtered = pos_filter(np.array([s['Pos'] for s in syn]))

        if not any(filtered):
            pass
            #raise ValueError('No synapses left after filtering.')

        # Filter synapses
        syn = np.array(syn)[filtered]

    # Collect positions and query the body IDs of pre-/postsynaptic neurons
    pos = [cn['To'] for s in syn for cn in s['Rels']]
    bodies = locs_to_ids(pos, server=server, node=node)

    # Compile connector table by counting # of synapses between neurons
    connections = {'PreSynTo': {}, 'PostSynTo': {}}
    i = 0
    for s in syn:
        # Connections point to positions -> we have to map this to body IDs
        for k, cn in enumerate(s['Rels']):
            b = bodies[i+k]
            connections[cn['Rel']][b] = connections[cn['Rel']].get(b, 0) + 1
        i += k + 1

    if connections['PreSynTo']:
        # Generate connection table
        pre = pd.DataFrame.from_dict(connections['PreSynTo'], orient='index')
        pre.columns = ['n_synapses']
        pre['relation'] = 'downstream'
    else:
        pre = pd.DataFrame([], columns=['n_synapses', 'relation'])
        pre.index = pre.index.astype(np.int64)
    pre.index.name = 'bodyid'

    if connections['PostSynTo']:
        post = pd.DataFrame.from_dict(connections['PostSynTo'], orient='index')
        post.columns = ['n_synapses']
        post['relation'] = 'upstream'
    else:
        post = pd.DataFrame([], columns=['n_synapses', 'relation'])
        post.index = post.index.astype(np.int64)
    post.index.name = 'bodyid'

    # Combine up- and downstream
    cn_table = pd.concat([pre.reset_index(), post.reset_index()], axis=0)
    cn_table.sort_values(['relation', 'n_synapses'], inplace=True, ascending=False)
    cn_table.reset_index(drop=True, inplace=True)

    if ignore_autapses:
        to_drop = cn_table.index[cn_table.bodyid == int(bodyid)]
        cn_table = cn_table.drop(index=to_drop).reset_index()

    return cn_table[['bodyid', 'relation', 'n_synapses']]


def get_adjacency(sources, targets=None, pos_filter=None, ignore_autapses=True,
                  server=None, node=None):
    """Get adjacency between sources and targets.

    Parameters
    ----------
    sources :       iterable
                    Body IDs of sources.
    targets :       iterable, optional
                    Body IDs of targets. If not provided, targets = sources.
    pos_filter :    function, optional
                    Function to filter synapses by position. Must accept numpy
                    array (N, 3) and return array of [True, False, ...]
    server :        str, optional
                    If not provided, will try reading from global.
    node :          str, optional
                    If not provided, will try reading from global.

    Returns
    -------
    adjacency matrix :  pandas.DataFrame
                        Sources = rows; targets = columns

    """
    server, node, user = eval_param(server, node)

    if not isinstance(sources, (list, tuple, np.ndarray)):
        sources = [sources]

    if isinstance(targets, type(None)):
        targets = sources
    elif not isinstance(targets, (list, tuple, np.ndarray)):
        targets = [targets]

    # Make sure we don't have any duplicates
    sources = np.array(list(set(sources))).astype(str)
    targets = np.array(list(set(targets))).astype(str)

    # Make sure we query the smaller population from the server
    if len(targets) <= len(sources):
        columns, index, relation, to_transpose = targets, sources, 'upstream', False
    else:
        columns, index, relation, to_transpose = sources, targets, 'downstream', True

    # Get connectivity
    cn = get_connectivity(columns, pos_filter=pos_filter,
                          ignore_autapses=ignore_autapses,
                          server=server, node=node)

    # Subset connectivity to source -> target
    cn = cn[cn.relation == relation].set_index('bodyid')
    cn.index = cn.index.astype(str)
    cn = cn.reindex(index=index, columns=columns, fill_value=0)

    if to_transpose:
        cn = cn.T

    return cn


def snap_to_body(bodyid, positions, server=None, node=None):
    """Snap a set of positions to the closest voxels on a given body.

    Parameters
    ----------
    bodyid :    body ID
                Body for which to find positions.
    positions : array-like
                List/Array of (x, y, z) raw(!) coordinates.
    server :    str, optional
                If not provided, will try reading from global.
    node :      str, optional
                If not provided, will try reading from global.

    Returns
    -------
    (x, y, z)

    """
    # Parse body ID
    bodyid = utils.parse_bid(bodyid)

    if isinstance(positions, pd.DataFrame):
        positions = positions[['x', 'y', 'z']].values
    elif not isinstance(positions, np.ndarray):
        positions = np.array(positions)

    positions = positions.astype(int)

    # Find those that are not already within the body
    bids = locs_to_ids(positions, server=server, node=node)
    mask = np.array(bids) != int(bodyid)
    to_snap = positions[mask]

    # First get voxels of the coarse neuron
    voxels = get_neuron(bodyid, scale='coarse', ret_type='INDEX',
                        server=server, node=node) * 64

    # For each position find a corresponding coarse voxel
    dist = cdist(to_snap, voxels)
    closest = voxels[np.argmin(dist, axis=1)]

    # Now query the more precise mesh for these coarse voxels
    snapped = []
    for v in tqdm(closest, leave=False, desc='Snapping'):
        # Generate a bounding bbox
        bbox = np.vstack([v, v]).T
        bbox[:, 1] += 63

        fine = get_neuron(bodyid, scale=0, ret_type='INDEX',
                          bbox=bbox.ravel(),
                          server=server, node=node)

        dist = cdist([v], fine)

        snapped.append(fine[np.argmin(dist, axis=1)][0])

    positions[mask] = np.vstack(snapped)

    return positions


def get_last_mod(bodyid, server=None, node=None):
    """Fetch details on the last modification to given body.

    Parameters
    ----------
    bodyid :    body ID
                Body for which to find positions.
    server :    str, optional
                If not provided, will try reading from global.
    node :      str, optional
                If not provided, will try reading from global.

    Returns
    -------
    dict
                {'mutation id': int,
                 'last mod user': str,
                 'last mod app': str,
                 'last mod time': timestamp isoformat str}

    """
    # Parse body ID
    bodyid = utils.parse_bid(bodyid)

    server, node, user = eval_param(server, node)

    r = dvid_session().get(urllib.parse.urljoin(server, 'api/node/{}/{}/lastmod/{}'.format(node,
                                                                 config.segmentation,
                                                                 bodyid)))
    r.raise_for_status()

    return r.json()


def get_skeleton_mutation(bodyid, server=None, node=None):
    """Fetch mutation ID of given body.

    Parameters
    ----------
    bodyid :        int | str
                    ID(s) of body for which to download skeleton.
    server :        str, optional
                    If not provided, will try reading from global.
    node :          str, optional
                    If not provided, will try reading from global.

    Returns
    -------
    int
                    Mutation ID. Returns ``None`` if no skeleton available.

    """
    if isinstance(bodyid, (list, np.ndarray)):
        resp = {x: get_skeleton_mutation(x,
                                         server=server,
                                         node=node) for x in tqdm(bodyid,
                                                                  desc='Loading')}
        return resp

    def split_iter(string):
        # Returns iterator for line split -> memory efficient
        # Attention: this will not fetch the last line!
        return (x.group(0) for x in re.finditer('.*?\n', string))

    bodyid = utils.parse_bid(bodyid)

    server, node, user = eval_param(server, node)

    r = dvid_session().get(urllib.parse.urljoin(server, 'api/node/{}/{}_skeletons/key/{}_swc'.format(node,
                                                                           config.segmentation,
                                                                           bodyid)))

    if 'not found' in r.text:
        print(r.text)
        return None

    # Extract header using a generator -> this way we don't have to iterate
    # over all lines
    lines = split_iter(r.text)
    header = []
    for l in lines:
        if l.startswith('#'):
            header.append(l)
        else:
            break
    # Turn header back into string
    header = '\n'.join(header)

    if 'mutation id' not in header:
        print('{} - Unable to check mutation: mutation ID not in SWC header'.format(bodyid))
    else:
        swc_mut = re.search('"mutation id": (.*?)}', header).group(1)
        return int(swc_mut)


def list_projects(server=None):
    """List available projects on the server.

    Parameters
    ----------
    server :    str
                If not provided will fall back to globally defined server.

    Returns
    -------
    pandas.DataFrame

    """
    server, _, _ = eval_param(server)

    url = utils.make_url(server, 'api/repos/info')

    r = dvid_session().get(url)

    r.raise_for_status()

    return pd.DataFrame.from_records(list(r.json().values()))<|MERGE_RESOLUTION|>--- conflicted
+++ resolved
@@ -6,11 +6,6 @@
 import os
 import re
 import requests
-<<<<<<< HEAD
-=======
-import warnings
-import urllib
->>>>>>> 14d84e21
 import threading
 import warnings
 
